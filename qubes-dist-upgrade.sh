--- conflicted
+++ resolved
@@ -17,7 +17,6 @@
 This script is used for updating current QubesOS R4.0 to R4.1.
 
 Options:
-<<<<<<< HEAD
     --double-metadata-size, -d         (STAGE 0) Double current LVM thin pool metadata size.
     --update, -t                       (STAGE 1) Update of dom0, TemplatesVM and StandaloneVM.
     --template-standalone-upgrade, -l  (STAGE 2) Upgrade templates and standalone VMs to R4.1 repository.
@@ -34,36 +33,13 @@
     --skip-standalone-upgrade, -k      Don't upgrade StandaloneVM to R4.1 repositories.
     --only-update                      Apply STAGE 0, 2 and resync appmenus only to
                                        selected qubes (coma separated list).
+    --keep-running                     List of extra VMs to keep running during update (coma separated list).
+                                       Can be useful if multiple updates proxy VMs are configured.
     --max-concurrency                  How many TemplateVM/StandaloneVM to update in parallel in STAGE 1
                                        (default 4).
 
     --resync-appmenus-features         Resync applications and features. To be ran individually
                                        after reboot.
-=======
-    --double-metadata-size          (STAGE 0) Double current LVM thin pool metadata size.
-    --update                        (STAGE 1) Update of dom0, TemplatesVM and StandaloneVM.
-    --template-standalone-upgrade   (STAGE 2) Upgrade templates and standalone VMs to R4.1 repository.
-    --release-upgrade               (STAGE 3) Update 'qubes-release' for Qubes R4.1.
-    --dist-upgrade                  (STAGE 4) Upgrade to Qubes R4.1 and Fedora 32 repositories.
-    --setup-efi-grub                (STAGE 5) Setup EFI Grub.
-    --all                           Execute all the above stages in one call.
-
-    --assumeyes                     Automatically answer yes for all questions.
-    --usbvm                         Current UsbVM defined (default 'sys-usb').
-    --netvm                         Current NetVM defined (default 'sys-net').
-    --updatevm                      Current UpdateVM defined (default 'sys-firewall').
-    --skip-template-upgrade         Don't upgrade TemplateVM to R4.1 repositories.
-    --skip-standalone-upgrade       Don't upgrade StandaloneVM to R4.1 repositories.
-    --only-update                   Apply STAGE 0, 2 and resync appmenus only to
-                                    selected qubes (coma separated list).
-    --keep-running                  List of extra VMs to keep running during update (coma separated list).
-                                    Can be useful if multiple updates proxy VMs are configured.
-    --max-concurrency               How many TemplateVM/StandaloneVM to update in parallel in STAGE 1
-                                    (default 4).
-    
-    --resync-appmenus-features      Resync applications and features. To be ran individually
-                                    after reboot.
->>>>>>> 35b9eb8e
 "
     exit 1
 }
@@ -472,11 +448,7 @@
    exit 1
 fi
 
-<<<<<<< HEAD
-if ! OPTS=$(getopt -o htrlsgydu:n:f:jkp --long help,all,update,template-standalone-upgrade,release-upgrade,dist-upgrade,setup-efi-grub,assumeyes,double-metadata-size,usbvm:,netvm:,updatevm:,skip-template-upgrade,skip-standalone-upgrade,resync-appmenus-features,only-update:,max-concurrency: -n "$0" -- "$@"); then
-=======
-if ! OPTS=$(getopt -o htrlsgydu:n:f:jkp --long help,all,update,template-standalone-upgrade,release-upgrade,dist-upgrade,setup-efi-grub,assumeyes,double-metadata-size,usbvm:,netvm:,updatevm:skip-template-upgrade,skip-standalone-upgrade,resync-appmenus-features,only-update:,max-concurrency:,keep-running: -n "$0" -- "$@"); then
->>>>>>> 35b9eb8e
+if ! OPTS=$(getopt -o htrlsgydu:n:f:jkp --long help,all,update,template-standalone-upgrade,release-upgrade,dist-upgrade,setup-efi-grub,assumeyes,double-metadata-size,usbvm:,netvm:,updatevm:,skip-template-upgrade,skip-standalone-upgrade,resync-appmenus-features,only-update:,max-concurrency:,keep-running: -n "$0" -- "$@"); then
     echo "ERROR: Failed while parsing options."
     exit 1
 fi
