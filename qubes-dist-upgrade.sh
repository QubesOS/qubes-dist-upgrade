--- conflicted
+++ resolved
@@ -418,13 +418,8 @@
 }
 
 shutdown_nonessential_vms() {
-<<<<<<< HEAD
-    mapfile -t running_vms < <(qvm-ls --running --raw-list --fields name 2>/dev/null)
+    mapfile -t running_vms < <(qvm-ls --running --raw-list --fields name)
     keep_running=( dom0 "$usbvm" "$netvm" "$updatevm" "${extra_keep_running[@]}" )
-=======
-    mapfile -t running_vms < <(qvm-ls --running --raw-list --fields name)
-    keep_running=( dom0 "$usbvm" "$netvm" "$updatevm")
->>>>>>> d22cad68
 
     for vm in "${keep_running[@]}"
     do
@@ -515,13 +510,8 @@
     if [ "$skip_template_upgrade" != 1 ]; then
         mapfile -t template_vms < <(for vm in $(qvm-ls --raw-list --fields name); do if qvm-check -q --template "$vm"; then echo "$vm"; fi; done)
     fi
-<<<<<<< HEAD
     if [ "$skip_standalone_upgrade" != 1 ]; then
-        mapfile -t standalone_vms < <(for vm in $(qvm-ls --raw-list --fields name); do if qvm-check -q --standalone "$vm"; then echo "$vm"; fi; done 2>/dev/null)
-=======
-    if [ "$skip_template_upgrade" != 1 ]; then
         mapfile -t standalone_vms < <(for vm in $(qvm-ls --raw-list --fields name); do if qvm-check -q --standalone "$vm"; then echo "$vm"; fi; done)
->>>>>>> d22cad68
     fi
     if [ "$skip_template_upgrade" != 1 ] || [ "$skip_standalone_upgrade" != 1 ]; then
         mapfile -t all_vms < <(echo "${template_vms[@]}" "${standalone_vms[@]}")
@@ -606,13 +596,8 @@
         if [ "$skip_template_upgrade" != 1 ]; then
             mapfile -t template_vms < <(for vm in $(qvm-ls --raw-list --fields name); do if qvm-check -q --template "$vm"; then echo "$vm"; fi; done)
         fi
-<<<<<<< HEAD
         if [ "$skip_standalone_upgrade" != 1 ]; then
-            mapfile -t standalone_vms < <(for vm in $(qvm-ls --raw-list --fields name); do if qvm-check -q --standalone "$vm"; then echo "$vm"; fi; done 2>/dev/null)
-=======
-        if [ "$skip_template_upgrade" != 1 ]; then
             mapfile -t standalone_vms < <(for vm in $(qvm-ls --raw-list --fields name); do if qvm-check -q --standalone "$vm"; then echo "$vm"; fi; done)
->>>>>>> d22cad68
         fi
         if [ "$skip_template_upgrade" != 1 ] || [ "$skip_standalone_upgrade" != 1 ]; then
             mapfile -t all_vms < <(echo "${template_vms[@]}" "${standalone_vms[@]}")
